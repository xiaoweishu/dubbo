--- conflicted
+++ resolved
@@ -26,11 +26,7 @@
 
     <groupId>com.alibaba</groupId>
     <artifactId>dubbo-parent</artifactId>
-<<<<<<< HEAD
-    <version>2.6.2-SNAPSHOT</version>
-=======
     <version>2.6.3-SNAPSHOT</version>
->>>>>>> 1e729afa
     <packaging>pom</packaging>
 
     <name>${project.artifactId}</name>
@@ -155,11 +151,7 @@
             <dependency>
                 <groupId>com.alibaba</groupId>
                 <artifactId>dubbo-dependencies-bom</artifactId>
-<<<<<<< HEAD
-                <version>2.6.2-SNAPSHOT</version>
-=======
                 <version>2.6.3-SNAPSHOT</version>
->>>>>>> 1e729afa
                 <type>pom</type>
                 <scope>import</scope>
             </dependency>
